package main

import (
	"flag"
<<<<<<< HEAD
	"strconv"
	"strings"

=======
	"fmt"
>>>>>>> 31959c97
	"net/http"
	_ "net/http/pprof"
	"net/url"
	"os"
	"regexp"
<<<<<<< HEAD
	"sync"
=======
	"strconv"
	"strings"
>>>>>>> 31959c97

	"github.com/prometheus/client_golang/prometheus"
	"github.com/prometheus/common/log"
	"github.com/prometheus/common/version"

	consul_api "github.com/hashicorp/consul/api"
	consul "github.com/hashicorp/consul/consul/structs"
)

const (
	namespace = "consul"
)

var (
	up = prometheus.NewDesc(
		prometheus.BuildFQName(namespace, "", "up"),
		"Was the last query of Consul successful.",
		nil, nil,
	)
	clusterServers = prometheus.NewDesc(
		prometheus.BuildFQName(namespace, "", "raft_peers"),
		"How many peers (servers) are in the Raft cluster.",
		nil, nil,
	)
	nodeCount = prometheus.NewDesc(
		prometheus.BuildFQName(namespace, "", "serf_lan_members"),
		"How many members are in the cluster.",
		nil, nil,
	)
	serviceCount = prometheus.NewDesc(
		prometheus.BuildFQName(namespace, "", "catalog_services"),
		"How many services are in the cluster.",
		nil, nil,
	)
	serviceNodesHealthy = prometheus.NewDesc(
		prometheus.BuildFQName(namespace, "", "catalog_service_node_healthy"),
		"Is this service healthy on this node?",
		[]string{"service", "node"}, nil,
	)
	nodeChecks = prometheus.NewDesc(
		prometheus.BuildFQName(namespace, "", "health_node_status"),
		"Status of health checks associated with a node.",
		[]string{"check", "node"}, nil,
	)
	serviceChecks = prometheus.NewDesc(
		prometheus.BuildFQName(namespace, "", "health_service_status"),
		"Status of health checks associated with a service.",
		[]string{"check", "node", "service"}, nil,
	)
	keyValues = prometheus.NewDesc(
		prometheus.BuildFQName(namespace, "", "catalog_kv"),
		"The values for selected keys in Consul's key/value catalog. Keys with non-numeric values are omitted.",
		[]string{"key"}, nil,
	)
)

// Exporter collects Consul stats from the given server and exports them using
// the prometheus metrics package.
type Exporter struct {
	URI           string
	client        *consul_api.Client
	kvPrefix      string
	kvFilter      *regexp.Regexp
	healthSummary bool
}

// NewExporter returns an initialized Exporter.
func NewExporter(uri, kvPrefix, kvFilter string, healthSummary bool) (*Exporter, error) {
	// parse uri to extract scheme
	if !strings.Contains(uri, "://") {
		uri = "http://" + uri
	}
	u, err := url.Parse(uri)
	if err != nil {
		return nil, fmt.Errorf("invalid consul URL: %s", err)
	}
	if u.Host == "" || (u.Scheme != "http" && u.Scheme != "https") {
		return nil, fmt.Errorf("invalid consul URL: %s", uri)
	}

	// Set up our Consul client connection.
	client, _ := consul_api.NewClient(&consul_api.Config{
		Address: u.Host,
		Scheme:  u.Scheme,
	})

	// Init our exporter.
	return &Exporter{
<<<<<<< HEAD
		URI: uri,
		up: prometheus.NewGauge(prometheus.GaugeOpts{
			Namespace: namespace,
			Name:      "up",
			Help:      "Was the last query of Consul successful.",
		}),
		clusterServers: prometheus.NewGauge(prometheus.GaugeOpts{
			Namespace: namespace,
			Name:      "raft_peers",
			Help:      "How many peers (servers) are in the Raft cluster.",
		}),
		nodeCount: prometheus.NewGauge(prometheus.GaugeOpts{
			Namespace: namespace,
			Name:      "serf_lan_members",
			Help:      "How many members are in the cluster.",
		}),
		serviceCount: prometheus.NewGauge(prometheus.GaugeOpts{
			Namespace: namespace,
			Name:      "catalog_services",
			Help:      "How many services are in the cluster.",
		}),
		serviceNodesHealthy: prometheus.NewGaugeVec(
			prometheus.GaugeOpts{
				Namespace: namespace,
				Name:      "catalog_service_node_healthy",
				Help:      "Is this service healthy on this node?",
			},
			[]string{"service", "node", "port", "team"},
		),
		nodeChecks: prometheus.NewGaugeVec(
			prometheus.GaugeOpts{
				Namespace: namespace,
				Name:      "health_node_status",
				Help:      "Status of health checks associated with a node.",
			},
			[]string{"check", "node"},
		),
		serviceChecks: prometheus.NewGaugeVec(
			prometheus.GaugeOpts{
				Namespace: namespace,
				Name:      "health_service_status",
				Help:      "Status of health checks associated with a service.",
			},
			[]string{"check", "node", "service"},
		),
		keyValues: prometheus.NewGaugeVec(
			prometheus.GaugeOpts{
				Namespace: namespace,
				Name:      "catalog_kv",
				Help:      "The values for selected keys in Consul's key/value catalog. Keys with non-numeric values are omitted.",
			},
			[]string{"key"},
		),
=======
		URI:           uri,
>>>>>>> 31959c97
		client:        client,
		kvPrefix:      kvPrefix,
		kvFilter:      regexp.MustCompile(kvFilter),
		healthSummary: healthSummary,
	}, nil
}

// Describe describes all the metrics ever exported by the Consul exporter. It
// implements prometheus.Collector.
func (e *Exporter) Describe(ch chan<- *prometheus.Desc) {
	ch <- up
	ch <- clusterServers
	ch <- nodeCount
	ch <- serviceCount
	ch <- serviceNodesHealthy
	ch <- nodeChecks
	ch <- serviceChecks
	ch <- keyValues
}

// Collect fetches the stats from configured Consul location and delivers them
// as Prometheus metrics. It implements prometheus.Collector.
func (e *Exporter) Collect(ch chan<- prometheus.Metric) {
	// How many peers are in the Consul cluster?
	peers, err := e.client.Status().Peers()
	if err != nil {
		ch <- prometheus.MustNewConstMetric(
			up, prometheus.GaugeValue, 0,
		)
		log.Errorf("Query error is %v", err)
		return
	}

	// We'll use peers to decide that we're up.
	ch <- prometheus.MustNewConstMetric(
		up, prometheus.GaugeValue, 1,
	)
	ch <- prometheus.MustNewConstMetric(
		clusterServers, prometheus.GaugeValue, float64(len(peers)),
	)

	// How many nodes are registered?
	nodes, _, err := e.client.Catalog().Nodes(&consul_api.QueryOptions{})
	if err != nil {
		// FIXME: How should we handle a partial failure like this?
	} else {
		ch <- prometheus.MustNewConstMetric(
			nodeCount, prometheus.GaugeValue, float64(len(nodes)),
		)
	}

	// Query for the full list of services.
	serviceNames, _, err := e.client.Catalog().Services(&consul_api.QueryOptions{})
	if err != nil {
		// FIXME: How should we handle a partial failure like this?
		return
	}
	ch <- prometheus.MustNewConstMetric(
		serviceCount, prometheus.GaugeValue, float64(len(serviceNames)),
	)

	if e.healthSummary {
		e.collectHealthSummary(ch, serviceNames)
	}

	checks, _, err := e.client.Health().State("any", &consul_api.QueryOptions{})
	if err != nil {
		log.Errorf("Failed to query service health: %v", err)
		return
	}

	for _, hc := range checks {
		var passing float64
		if hc.Status == consul.HealthPassing {
			passing = 1
		}
		if hc.ServiceID == "" {
			ch <- prometheus.MustNewConstMetric(
				nodeChecks, prometheus.GaugeValue, passing, hc.CheckID, hc.Node,
			)
		} else {
			ch <- prometheus.MustNewConstMetric(
				serviceChecks, prometheus.GaugeValue, passing, hc.CheckID, hc.Node, hc.ServiceID,
			)
		}
	}

	e.collectKeyValues(ch)
}

// collectHealthSummary collects health information about every node+service
// combination. It will cause one lookup query per service.
func (e *Exporter) collectHealthSummary(ch chan<- prometheus.Metric, serviceNames map[string][]string) {
	for s := range serviceNames {
		service, _, err := e.client.Health().Service(s, "", false, &consul_api.QueryOptions{})
		if err != nil {
			log.Errorf("Failed to query service health: %v", err)
			continue
		}

		for _, entry := range service {
			// We have a Node, a Service, and one or more Checks. Our
			// service-node combo is passing if all checks have a `status`
			// of "passing."
			passing := 1.
			for _, hc := range entry.Checks {
				if hc.Status != consul.HealthPassing {
					passing = 0
					break
				}
			}
<<<<<<< HEAD

			team := ""
			for _, tag := range entry.Service.Tags {
				if strings.HasPrefix(tag, "team") {
					team = tag[5:]
				}
			}
			e.serviceNodesHealthy.WithLabelValues(entry.Service.Service, entry.Node.Node, strconv.Itoa(entry.Service.Port), team).Set(float64(passing))
=======
			ch <- prometheus.MustNewConstMetric(
				serviceNodesHealthy, prometheus.GaugeValue, passing, entry.Service.ID, entry.Node.Node,
			)
>>>>>>> 31959c97
		}
	}
}

func (e *Exporter) collectKeyValues(ch chan<- prometheus.Metric) {
	if e.kvPrefix == "" {
		return
	}

	kv := e.client.KV()
	pairs, _, err := kv.List(e.kvPrefix, &consul_api.QueryOptions{})
	if err != nil {
		log.Errorf("Error fetching key/values: %s", err)
		return
	}

	for _, pair := range pairs {
		if e.kvFilter.MatchString(pair.Key) {
			val, err := strconv.ParseFloat(string(pair.Value), 64)
			if err == nil {
				ch <- prometheus.MustNewConstMetric(
					keyValues, prometheus.GaugeValue, val, pair.Key,
				)
			}
		}
	}
}

func init() {
	prometheus.MustRegister(version.NewCollector("consul_exporter"))
}

func main() {
	var (
		showVersion   = flag.Bool("version", false, "Print version information.")
		listenAddress = flag.String("web.listen-address", ":9107", "Address to listen on for web interface and telemetry.")
		metricsPath   = flag.String("web.telemetry-path", "/metrics", "Path under which to expose metrics.")
		consulServer  = flag.String("consul.server", "http://localhost:8500", "HTTP API address of a Consul server or agent. (prefix with https:// to connect over HTTPS)")
		healthSummary = flag.Bool("consul.health-summary", true, "Generate a health summary for each service instance. Needs n+1 queries to collect all information.")
		kvPrefix      = flag.String("kv.prefix", "", "Prefix from which to expose key/value pairs.")
		kvFilter      = flag.String("kv.filter", ".*", "Regex that determines which keys to expose.")
	)
	flag.Parse()

	if *showVersion {
		fmt.Fprintln(os.Stdout, version.Print("consul_exporter"))
		os.Exit(0)
	}

	log.Infoln("Starting consul_exporter", version.Info())
	log.Infoln("Build context", version.BuildContext())

	exporter, err := NewExporter(*consulServer, *kvPrefix, *kvFilter, *healthSummary)
	if err != nil {
		log.Fatalln(err)
	}
	prometheus.MustRegister(exporter)

	http.Handle(*metricsPath, prometheus.Handler())
	http.HandleFunc("/", func(w http.ResponseWriter, r *http.Request) {
		w.Write([]byte(`<html>
             <head><title>Consul Exporter</title></head>
             <body>
             <h1>Consul Exporter</h1>
             <p><a href='` + *metricsPath + `'>Metrics</a></p>
             </body>
             </html>`))
	})

	log.Infoln("Listening on", *listenAddress)
	log.Fatal(http.ListenAndServe(*listenAddress, nil))
}<|MERGE_RESOLUTION|>--- conflicted
+++ resolved
@@ -2,24 +2,14 @@
 
 import (
 	"flag"
-<<<<<<< HEAD
-	"strconv"
-	"strings"
-
-=======
 	"fmt"
->>>>>>> 31959c97
 	"net/http"
 	_ "net/http/pprof"
 	"net/url"
 	"os"
 	"regexp"
-<<<<<<< HEAD
-	"sync"
-=======
 	"strconv"
 	"strings"
->>>>>>> 31959c97
 
 	"github.com/prometheus/client_golang/prometheus"
 	"github.com/prometheus/common/log"
@@ -108,63 +98,7 @@
 
 	// Init our exporter.
 	return &Exporter{
-<<<<<<< HEAD
-		URI: uri,
-		up: prometheus.NewGauge(prometheus.GaugeOpts{
-			Namespace: namespace,
-			Name:      "up",
-			Help:      "Was the last query of Consul successful.",
-		}),
-		clusterServers: prometheus.NewGauge(prometheus.GaugeOpts{
-			Namespace: namespace,
-			Name:      "raft_peers",
-			Help:      "How many peers (servers) are in the Raft cluster.",
-		}),
-		nodeCount: prometheus.NewGauge(prometheus.GaugeOpts{
-			Namespace: namespace,
-			Name:      "serf_lan_members",
-			Help:      "How many members are in the cluster.",
-		}),
-		serviceCount: prometheus.NewGauge(prometheus.GaugeOpts{
-			Namespace: namespace,
-			Name:      "catalog_services",
-			Help:      "How many services are in the cluster.",
-		}),
-		serviceNodesHealthy: prometheus.NewGaugeVec(
-			prometheus.GaugeOpts{
-				Namespace: namespace,
-				Name:      "catalog_service_node_healthy",
-				Help:      "Is this service healthy on this node?",
-			},
-			[]string{"service", "node", "port", "team"},
-		),
-		nodeChecks: prometheus.NewGaugeVec(
-			prometheus.GaugeOpts{
-				Namespace: namespace,
-				Name:      "health_node_status",
-				Help:      "Status of health checks associated with a node.",
-			},
-			[]string{"check", "node"},
-		),
-		serviceChecks: prometheus.NewGaugeVec(
-			prometheus.GaugeOpts{
-				Namespace: namespace,
-				Name:      "health_service_status",
-				Help:      "Status of health checks associated with a service.",
-			},
-			[]string{"check", "node", "service"},
-		),
-		keyValues: prometheus.NewGaugeVec(
-			prometheus.GaugeOpts{
-				Namespace: namespace,
-				Name:      "catalog_kv",
-				Help:      "The values for selected keys in Consul's key/value catalog. Keys with non-numeric values are omitted.",
-			},
-			[]string{"key"},
-		),
-=======
 		URI:           uri,
->>>>>>> 31959c97
 		client:        client,
 		kvPrefix:      kvPrefix,
 		kvFilter:      regexp.MustCompile(kvFilter),
@@ -276,8 +210,8 @@
 					break
 				}
 			}
-<<<<<<< HEAD
-
+
+			/* TODO: useful?
 			team := ""
 			for _, tag := range entry.Service.Tags {
 				if strings.HasPrefix(tag, "team") {
@@ -285,11 +219,10 @@
 				}
 			}
 			e.serviceNodesHealthy.WithLabelValues(entry.Service.Service, entry.Node.Node, strconv.Itoa(entry.Service.Port), team).Set(float64(passing))
-=======
+			*/
 			ch <- prometheus.MustNewConstMetric(
 				serviceNodesHealthy, prometheus.GaugeValue, passing, entry.Service.ID, entry.Node.Node,
 			)
->>>>>>> 31959c97
 		}
 	}
 }
