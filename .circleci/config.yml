--- conflicted
+++ resolved
@@ -54,15 +54,9 @@
         matrix:
           parameters:
             consul_version:
-<<<<<<< HEAD
-            - "1.13.9"
-            - "1.14.8"
-            - "1.15.4"
-=======
-            - "1.16"
-            - "1.17"
-            - "1.18"
->>>>>>> e3b299d9
+            - "1.16.6"
+            - "1.17.3"
+            - "1.18.0"
         filters:
           tags:
             only: /.*/
